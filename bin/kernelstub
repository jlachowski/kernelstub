--- conflicted
+++ resolved
@@ -155,11 +155,7 @@
         '--delete-options',
         dest = 'remove_options',
         metavar = '"OPTIONS"',
-<<<<<<< HEAD
-        help = ('Boot options to remove from the configuration ' 
-=======
         help = ('Boot options to remove from the configuration '
->>>>>>> 79a60ca2
                 '(if they\'re present already)')
     )
 
@@ -173,13 +169,8 @@
         '--log-file',
         dest = 'log_file',
         metavar = 'LOG',
-<<<<<<< HEAD
-        help = 'The path to the log file to use. Defaults to ' +
-               '/var/log/kernelstub.log'
-=======
         help = ('The path to the log file to use. Defaults to ' 
                '/var/log/kernelstub.log')
->>>>>>> 79a60ca2
     )
 
     install_loader.add_argument(
@@ -218,13 +209,8 @@
         '--force-update',
         action = 'store_true',
         dest = 'force_update',
-<<<<<<< HEAD
-        help = 'Forcibly update any loader.conf to set the new entry as the ' +
-               'default'
-=======
         help = ('Forcibly update any loader.conf to set the new entry as the ' 
                'default')
->>>>>>> 79a60ca2
     )
 
     parser.add_argument(
